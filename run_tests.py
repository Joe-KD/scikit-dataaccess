#!/usr/bin/env python3

# The MIT License (MIT)
# Copyright (c) 2017 Massachusetts Institute of Technology
#
# Author: Cody Rude
# This software has been created in projects supported by the US National
# Science Foundation and NASA (PI: Pankratius)
#
# Permission is hereby granted, free of charge, to any person obtaining a copy
# of this software and associated documentation files (the "Software"), to deal
# in the Software without restriction, including without limitation the rights
# to use, copy, modify, merge, publish, distribute, sublicense, and/or sell
# copies of the Software, and to permit persons to whom the Software is
# furnished to do so, subject to the following conditions:
#
# The above copyright notice and this permission notice shall be included in
# all copies or substantial portions of the Software.
# THE SOFTWARE IS PROVIDED "AS IS", WITHOUT WARRANTY OF ANY KIND, EXPRESS OR
# IMPLIED, INCLUDING BUT NOT LIMITED TO THE WARRANTIES OF MERCHANTABILITY,
# FITNESS FOR A PARTICULAR PURPOSE AND NONINFRINGEMENT. IN NO EVENT SHALL THE
# AUTHORS OR COPYRIGHT HOLDERS BE LIABLE FOR ANY CLAIM, DAMAGES OR OTHER
# LIABILITY, WHETHER IN AN ACTION OF CONTRACT, TORT OR OTHERWISE, ARISING FROM,
# OUT OF OR IN CONNECTION WITH THE SOFTWARE OR THE USE OR OTHER DEALINGS IN
# THE SOFTWARE.

import subprocess
from subprocess import check_call
import sys
import os
from glob import glob
from tempfile import TemporaryDirectory


from pkg_resources import resource_filename


command = 'python'
jupyter = 'jupyter'

directory = resource_filename('skdaccess', 'examples')
test_list = glob(os.path.join(directory,'*.ipynb'))

num_fails = 0

for test in test_list:
    with TemporaryDirectory() as tmpdir:
        try:
            print("Running:", test, end=' ', flush=True)
<<<<<<< HEAD
            res = check_call([jupyter,'nbconvert','--output=' + os.path.join(tmpdir, 'test_output'), '--ExecutePreprocessor.timeout=1200',
=======
            res = check_call([jupyter,'nbconvert','--output=' + os.path.join(tmpdir, 'test_output'), '--ExecutePreprocessor.timeout=2000',
>>>>>>> ea6f9219
                              '--ExecutePreprocessor.enabled=True', test],
                             stdout=subprocess.DEVNULL,stderr=subprocess.DEVNULL)

            print("... OK")
        except subprocess.CalledProcessError:
            print('... Failed')
            num_fails += 1


if num_fails == 0:
    print("all notebooks ran without errors")

else:
    if num_fails == 1:
        print("There was 1 failure")
    else:
        print("There were", num_fails, "failures")<|MERGE_RESOLUTION|>--- conflicted
+++ resolved
@@ -47,11 +47,7 @@
     with TemporaryDirectory() as tmpdir:
         try:
             print("Running:", test, end=' ', flush=True)
-<<<<<<< HEAD
-            res = check_call([jupyter,'nbconvert','--output=' + os.path.join(tmpdir, 'test_output'), '--ExecutePreprocessor.timeout=1200',
-=======
             res = check_call([jupyter,'nbconvert','--output=' + os.path.join(tmpdir, 'test_output'), '--ExecutePreprocessor.timeout=2000',
->>>>>>> ea6f9219
                               '--ExecutePreprocessor.enabled=True', test],
                              stdout=subprocess.DEVNULL,stderr=subprocess.DEVNULL)
 
